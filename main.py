"""Interactive function plotting application with GUI controls.

This script uses Tkinter for the interface and Matplotlib for rendering. Users can
enter mathematical expressions evaluated via ``numexpr`` and adjust detected
parameters dynamically. Multiple curves (layers) can be displayed simultaneously,
and options such as logarithmic axes, grid visibility, cursor readouts, and color
customisation are provided. Generated plots can be saved as images, and parameter
settings can be reset quickly.
"""
from __future__ import annotations

import ast
import math
import tkinter as tk
from dataclasses import dataclass
from tkinter import colorchooser, filedialog, messagebox, ttk
from typing import Dict, List, Optional, Sequence

import matplotlib
import numexpr as ne
import numpy as np
from matplotlib.backends.backend_tkagg import FigureCanvasTkAgg, NavigationToolbar2Tk
from matplotlib.figure import Figure

# Используем TkAgg для интеграции с Tkinter.
matplotlib.use("TkAgg")


# ``numexpr`` exposes a fairly large collection of functions; collecting the
# allowed names helps us differentiate between callable/function names and real
# parameters that should be exposed to the user.
NUMEXPR_ALLOWED_NAMES = {
    "x",
    "pi",
    "e",
    # Arithmetic helpers
    "where",
    # Trigonometric functions
    "sin",
    "cos",
    "tan",
    "arcsin",
    "arccos",
    "arctan",
    "sinh",
    "cosh",
    "tanh",
    "arcsinh",
    "arccosh",
    "arctanh",
    # Exponentials and logarithms
    "exp",
    "log",
    "log10",
    "log1p",
    "expm1",
    # Power helpers
    "sqrt",
    "abs",
    "clip",
    "pow",
    "sign",
    # Rounding
    "ceil",
    "floor",
    "round",
    # Comparison operators
    "maximum",
    "minimum",
}

# ``numexpr`` also allows numpy arrays and scalars. ``math`` constants may also be
# referenced, so we add them to the pool of recognised names to avoid exposing
# them as parameters.
NUMEXPR_ALLOWED_NAMES.update(dir(math))


@dataclass
class CurveDefinition:
    """Stores the information required to render a single curve."""

    label: str
    expression: str
    parameters: Dict[str, float]
    color: str
    x_min: float
    x_max: float
    samples: int = 800

    def evaluate(self) -> Optional[np.ndarray]:
        """Evaluate the expression for plotting.

        Returns ``None`` if the expression cannot be evaluated for the supplied
        settings.
        """

        if self.x_min >= self.x_max:
            raise ValueError("Минимальное значение X должно быть меньше максимального")

        x_values = np.linspace(self.x_min, self.x_max, self.samples)
        local_vars = dict(self.parameters)
        local_vars["x"] = x_values
        local_vars.setdefault("pi", np.pi)
        local_vars.setdefault("e", np.e)

        try:
            result = ne.evaluate(self.expression, local_dict=local_vars)
        except Exception as exc:  # pylint: disable=broad-exception-caught
            raise ValueError(f"Не удалось вычислить выражение: {exc}") from exc

        if not isinstance(result, np.ndarray):
            result = np.asarray(result)
        return result


class GraphApp:
    """Tkinter-based plotting application."""

    DEFAULT_COLOR = "#1f77b4"

    def __init__(self, master: tk.Tk) -> None:
        self.master = master
        master.title("Интерактивный график функции")
        master.geometry("1100x700")

        # Data storage for plotted curves
        self.curves: List[CurveDefinition] = []

        # Tk variables used across controls
        self.label_var = tk.StringVar()
        self.xmin_var = tk.DoubleVar(value=-10.0)
        self.xmax_var = tk.DoubleVar(value=10.0)
        self.samples_var = tk.IntVar(value=800)
        self.grid_var = tk.BooleanVar(value=True)
        self.logx_var = tk.BooleanVar(value=False)
        self.logy_var = tk.BooleanVar(value=False)
        self.cursor_var = tk.BooleanVar(value=True)
        self.color_var = tk.StringVar(value=self.DEFAULT_COLOR)
        self.axis_x_color_var = tk.StringVar(value="#333333")
        self.axis_y_color_var = tk.StringVar(value="#333333")
        self.cursor_var.trace_add("write", lambda *_: self._toggle_cursor())

        self.param_vars: Dict[str, tk.DoubleVar] = {}
        self.param_frames: Dict[str, tk.Entry] = {}

        self._build_interface()
        self._build_plot()

        # Cursor visual elements
        self.cursor_hline = None
        self.cursor_vline = None
        self.cursor_text = None
        self._connect_cursor_events()

        # Draw initial axes even when there are no curves yet.
        self.replot_all()

    # ------------------------------------------------------------------
    # UI construction helpers
    # ------------------------------------------------------------------
    def _build_interface(self) -> None:
        main_frame = ttk.Frame(self.master)
        main_frame.pack(fill=tk.BOTH, expand=True)

        control_frame = ttk.Frame(main_frame, padding=10)
        control_frame.pack(side=tk.LEFT, fill=tk.Y)

        plot_container = ttk.Frame(main_frame)
        plot_container.pack(side=tk.RIGHT, fill=tk.BOTH, expand=True)

        # --- Expression input and parameter handling
        expr_label = ttk.Label(control_frame, text="Формула (используйте x):")
        expr_label.grid(row=0, column=0, sticky="w")

<<<<<<< HEAD
        self.expr_entry = tk.Text(control_frame, width=40, height=1, undo=True, wrap="none")
        self.expr_entry.grid(row=1, column=0, columnspan=2, sticky="we", pady=(0, 6))
        self.expr_entry.bind("<FocusOut>", lambda _event: self.update_parameters())
        self.expr_entry.bind("<Return>", lambda _event: "break")
        self.expr_entry.bind("<KP_Enter>", lambda _event: "break")
        self._bind_edit_shortcuts(self.expr_entry)
        self._set_expression("")
=======
        expr_entry = tk.Entry(control_frame, textvariable=self.expression_var, width=40, undo=True)
        expr_entry.grid(row=1, column=0, columnspan=2, sticky="we", pady=(0, 6))
        expr_entry.bind("<FocusOut>", lambda _event: self.update_parameters())
        self._bind_edit_shortcuts(expr_entry)
>>>>>>> 9ab97492

        parse_btn = ttk.Button(control_frame, text="Обновить параметры", command=self.update_parameters)
        parse_btn.grid(row=1, column=2, padx=(6, 0))

        reset_btn = ttk.Button(control_frame, text="Сброс параметров", command=self.reset_parameters)
        reset_btn.grid(row=1, column=3, padx=(6, 0))

        param_label = ttk.Label(control_frame, text="Параметры:")
        param_label.grid(row=2, column=0, sticky="w", pady=(6, 0))

        self.param_frame = ttk.Frame(control_frame)
        self.param_frame.grid(row=3, column=0, columnspan=4, sticky="we")

        # --- Range and sampling controls
        range_frame = ttk.LabelFrame(control_frame, text="Область определения")
        range_frame.grid(row=4, column=0, columnspan=4, sticky="we", pady=(10, 0))

        ttk.Label(range_frame, text="X min").grid(row=0, column=0, sticky="w")
        ttk.Entry(range_frame, textvariable=self.xmin_var, width=10).grid(row=0, column=1, padx=4)

        ttk.Label(range_frame, text="X max").grid(row=0, column=2, sticky="w")
        ttk.Entry(range_frame, textvariable=self.xmax_var, width=10).grid(row=0, column=3, padx=4)

        ttk.Label(range_frame, text="Точек").grid(row=1, column=0, sticky="w", pady=4)
        ttk.Spinbox(range_frame, from_=50, to=5000, increment=50, textvariable=self.samples_var, width=8).grid(
            row=1, column=1, padx=4
        )

        # --- Appearance controls
        appearance = ttk.LabelFrame(control_frame, text="Оформление")
        appearance.grid(row=5, column=0, columnspan=4, sticky="we", pady=(10, 0))

        ttk.Checkbutton(appearance, text="Логарифмическая ось X", variable=self.logx_var, command=self.replot_all).grid(
            row=0, column=0, sticky="w"
        )
        ttk.Checkbutton(appearance, text="Логарифмическая ось Y", variable=self.logy_var, command=self.replot_all).grid(
            row=1, column=0, sticky="w"
        )
        ttk.Checkbutton(appearance, text="Показывать сетку", variable=self.grid_var, command=self.replot_all).grid(
            row=2, column=0, sticky="w"
        )
        ttk.Checkbutton(appearance, text="Курсор значений", variable=self.cursor_var).grid(row=3, column=0, sticky="w")

        color_row = ttk.Frame(appearance)
        color_row.grid(row=4, column=0, pady=6, sticky="we")
        ttk.Label(color_row, text="Цвет графика:").pack(side=tk.LEFT)
        self.color_preview = tk.Label(color_row, text="      ", bg=self.color_var.get(), relief=tk.SUNKEN)
        self.color_preview.pack(side=tk.LEFT, padx=4)
        ttk.Button(color_row, text="Выбрать", command=self.choose_color).pack(side=tk.LEFT)

        axis_color_row = ttk.Frame(appearance)
        axis_color_row.grid(row=5, column=0, sticky="we")

        x_axis_row = ttk.Frame(axis_color_row)
        x_axis_row.pack(fill=tk.X, pady=2)
        ttk.Label(x_axis_row, text="Цвет оси X:").pack(side=tk.LEFT)
        self.axis_x_color_preview = tk.Label(x_axis_row, text="      ", bg=self.axis_x_color_var.get(), relief=tk.SUNKEN)
        self.axis_x_color_preview.pack(side=tk.LEFT, padx=4)
        ttk.Button(x_axis_row, text="Выбрать", command=lambda: self.choose_axis_color("x")).pack(side=tk.LEFT)

        y_axis_row = ttk.Frame(axis_color_row)
        y_axis_row.pack(fill=tk.X, pady=2)
        ttk.Label(y_axis_row, text="Цвет оси Y:").pack(side=tk.LEFT)
        self.axis_y_color_preview = tk.Label(y_axis_row, text="      ", bg=self.axis_y_color_var.get(), relief=tk.SUNKEN)
        self.axis_y_color_preview.pack(side=tk.LEFT, padx=4)
        ttk.Button(y_axis_row, text="Выбрать", command=lambda: self.choose_axis_color("y")).pack(side=tk.LEFT)

        # --- Curve management
        curve_frame = ttk.LabelFrame(control_frame, text="Графики")
        curve_frame.grid(row=6, column=0, columnspan=4, sticky="we", pady=(10, 0))

        ttk.Label(curve_frame, text="Подпись").grid(row=0, column=0, sticky="w")
        ttk.Entry(curve_frame, textvariable=self.label_var, width=30).grid(row=0, column=1, columnspan=3, sticky="we")

        button_row = ttk.Frame(curve_frame)
        button_row.grid(row=1, column=0, columnspan=4, pady=6)
        ttk.Button(button_row, text="Добавить", command=self.add_curve).pack(side=tk.LEFT, padx=2)
        ttk.Button(button_row, text="Обновить", command=self.update_selected_curve).pack(side=tk.LEFT, padx=2)
        ttk.Button(button_row, text="Удалить", command=self.remove_selected_curve).pack(side=tk.LEFT, padx=2)
        ttk.Button(button_row, text="Очистить", command=self.clear_curves).pack(side=tk.LEFT, padx=2)

        self.curve_list = tk.Listbox(curve_frame, height=8)
        self.curve_list.grid(row=2, column=0, columnspan=4, sticky="nsew")
        curve_frame.rowconfigure(2, weight=1)
        self.curve_list.bind("<<ListboxSelect>>", self.on_curve_select)

        save_btn = ttk.Button(control_frame, text="Сохранить картинку", command=self.save_figure)
        save_btn.grid(row=7, column=0, columnspan=4, sticky="we", pady=(10, 0))

        # Expand columns where appropriate for nicer layouts
        control_frame.columnconfigure(0, weight=1)
        control_frame.columnconfigure(1, weight=1)

        self.plot_container = plot_container

    def _build_plot(self) -> None:
        self.figure = Figure(figsize=(6, 5), dpi=100)
        self.axes = self.figure.add_subplot(111)
        self.canvas = FigureCanvasTkAgg(self.figure, master=self.plot_container)
        self.canvas.draw()
        self.canvas.get_tk_widget().pack(fill=tk.BOTH, expand=True)

        toolbar = NavigationToolbar2Tk(self.canvas, self.plot_container)
        toolbar.update()
        toolbar.pack(side=tk.BOTTOM, fill=tk.X)

    def _bind_edit_shortcuts(self, widget: tk.Widget) -> None:
        """Enable standard clipboard and undo/redo shortcuts for the widget."""

        bindings = {
            "c": "<<Copy>>",
            "x": "<<Cut>>",
            "v": "<<Paste>>",
            "a": "<<SelectAll>>",
            "z": "<<Undo>>",
            "y": "<<Redo>>",
        }

        for key, virtual_event in bindings.items():
            for modifier in ("Control", "Command"):
                sequence = f"<{modifier}-{key}>"
                widget.bind(sequence, lambda event, ev=virtual_event: widget.event_generate(ev))

        # Support redo via Shift+Z as commonly used on macOS applications.
        for modifier in ("Control", "Command"):
            sequence = f"<{modifier}-Shift-Z>"
            widget.bind(sequence, lambda event: widget.event_generate("<<Redo>>"))

<<<<<<< HEAD
    def _get_expression(self) -> str:
        """Return the current expression text from the input widget."""

        return self.expr_entry.get("1.0", "end-1c")

    def _set_expression(self, value: str) -> None:
        """Update the expression input with *value* and reset undo history."""

        self.expr_entry.delete("1.0", "end")
        self.expr_entry.insert("1.0", value)
        # Reset undo stack so programmatic changes do not pollute user history.
        self.expr_entry.edit_reset()
        self.expr_entry.edit_modified(False)

=======
>>>>>>> 9ab97492
    # ------------------------------------------------------------------
    # Parameter management
    # ------------------------------------------------------------------
    def detect_parameters(self, expression: str) -> Sequence[str]:
        """Return sorted parameter names detected in the expression."""

        if not expression.strip():
            return []

        try:
            tree = ast.parse(expression, mode="eval")
        except SyntaxError as exc:
            messagebox.showerror("Ошибка", f"Синтаксическая ошибка в выражении: {exc}")
            return []

        names = {node.id for node in ast.walk(tree) if isinstance(node, ast.Name)}
        parameters = sorted(name for name in names if name not in NUMEXPR_ALLOWED_NAMES)
        return parameters

    def update_parameters(self, preset_values: Optional[Dict[str, float]] = None) -> None:
        """Regenerate parameter fields based on the current expression."""

        expression = self._get_expression()
        parameters = self.detect_parameters(expression)

        # Destroy old widgets
        for widget in self.param_frame.winfo_children():
            widget.destroy()
        self.param_vars.clear()
        self.param_frames.clear()

        for index, name in enumerate(parameters):
            ttk.Label(self.param_frame, text=name).grid(row=index, column=0, sticky="w", pady=2)
            var = tk.DoubleVar(value=(preset_values or {}).get(name, 1.0))
            entry = ttk.Entry(self.param_frame, textvariable=var, width=10)
            entry.grid(row=index, column=1, padx=(4, 0), sticky="we")

            self.param_vars[name] = var
            self.param_frames[name] = entry

    def reset_parameters(self) -> None:
        """Reset all parameter values to the default of 1.0."""

        for var in self.param_vars.values():
            var.set(1.0)

    # ------------------------------------------------------------------
    # Curve management
    # ------------------------------------------------------------------
    def _gather_parameters(self) -> Dict[str, float]:
        params = {}
        for name, var in self.param_vars.items():
            try:
                params[name] = float(var.get())
            except (TypeError, tk.TclError):
                messagebox.showerror("Ошибка", f"Недопустимое значение для параметра '{name}'")
                raise
        return params

    def _create_curve_from_inputs(self) -> Optional[CurveDefinition]:
        expression = self._get_expression().strip()
        if not expression:
            messagebox.showwarning("Предупреждение", "Введите формулу для построения графика")
            return None

        try:
            parameters = self._gather_parameters()
            xmin = float(self.xmin_var.get())
            xmax = float(self.xmax_var.get())
            samples = int(self.samples_var.get())
        except (ValueError, tk.TclError):
            messagebox.showerror("Ошибка", "Проверьте корректность числовых значений")
            return None

        label = self.label_var.get().strip() or expression
        color = self.color_var.get()

        curve = CurveDefinition(
            label=label,
            expression=expression,
            parameters=parameters,
            color=color,
            x_min=xmin,
            x_max=xmax,
            samples=max(samples, 10),
        )

        try:
            curve.evaluate()
        except ValueError as exc:
            messagebox.showerror("Ошибка", str(exc))
            return None

        return curve

    def add_curve(self) -> None:
        curve = self._create_curve_from_inputs()
        if curve is None:
            return

        self.curves.append(curve)
        self.curve_list.insert(tk.END, curve.label)
        self.replot_all()

    def update_selected_curve(self) -> None:
        selection = self.curve_list.curselection()
        if not selection:
            messagebox.showinfo("Информация", "Выберите график для обновления")
            return

        index = selection[0]
        curve = self._create_curve_from_inputs()
        if curve is None:
            return

        self.curves[index] = curve
        self.curve_list.delete(index)
        self.curve_list.insert(index, curve.label)
        self.replot_all()

    def remove_selected_curve(self) -> None:
        selection = self.curve_list.curselection()
        if not selection:
            return
        index = selection[0]
        self.curve_list.delete(index)
        del self.curves[index]
        self.replot_all()

    def clear_curves(self) -> None:
        self.curve_list.delete(0, tk.END)
        self.curves.clear()
        self.replot_all()

    def on_curve_select(self, _event: tk.Event) -> None:  # type: ignore[override]
        selection = self.curve_list.curselection()
        if not selection:
            return
        curve = self.curves[selection[0]]
        self._set_expression(curve.expression)
        self.label_var.set(curve.label)
        self.xmin_var.set(curve.x_min)
        self.xmax_var.set(curve.x_max)
        self.samples_var.set(curve.samples)
        self.color_var.set(curve.color)
        self.color_preview.configure(bg=curve.color)
        self.update_parameters(curve.parameters)

    # ------------------------------------------------------------------
    # Plotting and display
    # ------------------------------------------------------------------
    def replot_all(self) -> None:
        self.axes.clear()

        x_axis_color = self.axis_x_color_var.get()
        y_axis_color = self.axis_y_color_var.get()

        if self.logx_var.get():
            self.axes.set_xscale("log")
        else:
            self.axes.set_xscale("linear")

        if self.logy_var.get():
            self.axes.set_yscale("log")
        else:
            self.axes.set_yscale("linear")

        for curve in self.curves:
            try:
                y_values = curve.evaluate()
            except ValueError as exc:
                messagebox.showerror("Ошибка", f"{curve.label}: {exc}")
                continue

            x_values = np.linspace(curve.x_min, curve.x_max, curve.samples)

            if self.logx_var.get() and np.any(x_values <= 0):
                messagebox.showwarning(
                    "Предупреждение",
                    f"График '{curve.label}' пропущен: логарифмическая ось X требует положительных значений",
                )
                continue

            if self.logy_var.get() and np.any(y_values <= 0):
                messagebox.showwarning(
                    "Предупреждение",
                    f"График '{curve.label}' содержит неположительные значения Y, не может быть отображен в логарифмической шкале",
                )
                continue

            self.axes.plot(x_values, y_values, label=curve.label, color=curve.color)

        if self.grid_var.get():
            self.axes.grid(True, which="both", linestyle="--", alpha=0.5)
        else:
            self.axes.grid(False)

        if self.curves:
            self.axes.legend()

        self.axes.set_xlabel("x", color=x_axis_color)
        self.axes.set_ylabel("f(x)", color=y_axis_color)

        self.axes.tick_params(axis="x", colors=x_axis_color)
        self.axes.tick_params(axis="y", colors=y_axis_color)

        for spine_name in ("bottom", "top"):
            if spine_name in self.axes.spines:
                self.axes.spines[spine_name].set_color(x_axis_color)
        for spine_name in ("left", "right"):
            if spine_name in self.axes.spines:
                self.axes.spines[spine_name].set_color(y_axis_color)

        if not self.logy_var.get():
            self.axes.axhline(0, color=x_axis_color, linewidth=1.2, alpha=0.8, label="_nolegend_")
        if not self.logx_var.get():
            self.axes.axvline(0, color=y_axis_color, linewidth=1.2, alpha=0.8, label="_nolegend_")

        self.canvas.draw_idle()

    # ------------------------------------------------------------------
    # Cursor handling
    # ------------------------------------------------------------------
    def _connect_cursor_events(self) -> None:
        self.canvas.mpl_connect("motion_notify_event", self._on_mouse_move)
        self.canvas.mpl_connect("axes_leave_event", self._on_mouse_leave)

        self.cursor_vline = self.axes.axvline(color="gray", lw=0.8, alpha=0.5, visible=False)
        self.cursor_hline = self.axes.axhline(color="gray", lw=0.8, alpha=0.5, visible=False)
        self.cursor_text = self.axes.text(
            0.02,
            0.98,
            "",
            transform=self.axes.transAxes,
            verticalalignment="top",
            bbox=dict(boxstyle="round", facecolor="white", alpha=0.7),
            visible=False,
        )

    def _on_mouse_move(self, event) -> None:
        if not self.cursor_var.get() or event.inaxes != self.axes:
            return

        if event.xdata is None or event.ydata is None:
            return

        self.cursor_vline.set_xdata(event.xdata)
        self.cursor_hline.set_ydata(event.ydata)
        self.cursor_vline.set_visible(True)
        self.cursor_hline.set_visible(True)

        self.cursor_text.set_text(f"x = {event.xdata:.4g}\ny = {event.ydata:.4g}")
        self.cursor_text.set_visible(True)
        self.canvas.draw_idle()

    def _on_mouse_leave(self, _event) -> None:
        if self.cursor_vline is None or self.cursor_hline is None or self.cursor_text is None:
            return
        self.cursor_vline.set_visible(False)
        self.cursor_hline.set_visible(False)
        self.cursor_text.set_visible(False)
        self.canvas.draw_idle()

    def _toggle_cursor(self) -> None:
        if not self.cursor_var.get():
            self._on_mouse_leave(None)

    # ------------------------------------------------------------------
    # Misc helpers
    # ------------------------------------------------------------------
    def choose_color(self) -> None:
        color = colorchooser.askcolor(initialcolor=self.color_var.get(), title="Выбор цвета графика")
        if color and color[1]:
            self.color_var.set(color[1])
            self.color_preview.configure(bg=color[1])
            self._apply_color_to_selected_curve()

    def choose_axis_color(self, axis: str) -> None:
        if axis == "x":
            var = self.axis_x_color_var
            preview = self.axis_x_color_preview
            title = "Выбор цвета оси X"
        else:
            var = self.axis_y_color_var
            preview = self.axis_y_color_preview
            title = "Выбор цвета оси Y"

        color = colorchooser.askcolor(initialcolor=var.get(), title=title)
        if color and color[1]:
            var.set(color[1])
            preview.configure(bg=color[1])
            self.replot_all()

    def _apply_color_to_selected_curve(self) -> None:
        selection = self.curve_list.curselection()
        if not selection:
            return
        index = selection[0]
        self.curves[index].color = self.color_var.get()
        self.replot_all()

    def save_figure(self) -> None:
        if not self.curves:
            messagebox.showinfo("Информация", "Нет графиков для сохранения")
            return
        filetypes = [("PNG", "*.png"), ("SVG", "*.svg"), ("PDF", "*.pdf"), ("Все файлы", "*.*")]
        filename = filedialog.asksaveasfilename(defaultextension=".png", filetypes=filetypes)
        if filename:
            self.figure.savefig(filename, dpi=300)
            messagebox.showinfo("Успех", f"Изображение сохранено: {filename}")


def main() -> None:
    root = tk.Tk()
    app = GraphApp(root)
    root.mainloop()


if __name__ == "__main__":
    main()<|MERGE_RESOLUTION|>--- conflicted
+++ resolved
@@ -172,7 +172,6 @@
         expr_label = ttk.Label(control_frame, text="Формула (используйте x):")
         expr_label.grid(row=0, column=0, sticky="w")
 
-<<<<<<< HEAD
         self.expr_entry = tk.Text(control_frame, width=40, height=1, undo=True, wrap="none")
         self.expr_entry.grid(row=1, column=0, columnspan=2, sticky="we", pady=(0, 6))
         self.expr_entry.bind("<FocusOut>", lambda _event: self.update_parameters())
@@ -180,12 +179,10 @@
         self.expr_entry.bind("<KP_Enter>", lambda _event: "break")
         self._bind_edit_shortcuts(self.expr_entry)
         self._set_expression("")
-=======
         expr_entry = tk.Entry(control_frame, textvariable=self.expression_var, width=40, undo=True)
         expr_entry.grid(row=1, column=0, columnspan=2, sticky="we", pady=(0, 6))
         expr_entry.bind("<FocusOut>", lambda _event: self.update_parameters())
         self._bind_edit_shortcuts(expr_entry)
->>>>>>> 9ab97492
 
         parse_btn = ttk.Button(control_frame, text="Обновить параметры", command=self.update_parameters)
         parse_btn.grid(row=1, column=2, padx=(6, 0))
@@ -314,7 +311,6 @@
             sequence = f"<{modifier}-Shift-Z>"
             widget.bind(sequence, lambda event: widget.event_generate("<<Redo>>"))
 
-<<<<<<< HEAD
     def _get_expression(self) -> str:
         """Return the current expression text from the input widget."""
 
@@ -329,8 +325,6 @@
         self.expr_entry.edit_reset()
         self.expr_entry.edit_modified(False)
 
-=======
->>>>>>> 9ab97492
     # ------------------------------------------------------------------
     # Parameter management
     # ------------------------------------------------------------------
